name                = Validation-Class
main_module         = lib/Validation/Class.pm
author              = Al Newkirk <anewkirk@ana.io>
license             = Perl_5
copyright_holder    = Al Newkirk
copyright_year      = 2011
<<<<<<< HEAD
version             = 7.831
=======
version             = 7.84
>>>>>>> 504ff513

[MetaResources]
homepage            = https://github.com/alnewkirk/Validation-Class
bugtracker.web      = https://github.com/alnewkirk/Validation-Class/issues
repository.web      = http://github.com/alnewkirk/Validation-Class
repository.url      = http://github.com/alnewkirk/Validation-Class.git
repository.type     = git

[Prereqs]
utf8                = 0
Carp                = 0
Class::Forward      = 0
Hash::Flatten       = 0
Hash::Merge         = 0
Module::Find        = 0
Module::Runtime     = 0

[@Basic]

[SurgicalPodWeaver]
[PkgVersion]
[OurPkgVersion]
[ReadmeFromPod]
[ReadmeMarkdownFromPod]
[ManifestSkip]

[Run::BeforeBuild]
;run    = rm -f CHANGES
run     = rm -f LICENSE
run     = rm -f Makefile.PL
run     = rm -f README
run     = rm -f README.mkdn

[Run::AfterBuild]
;run    = cp %d/CHANGES ./
run     = cp %d/LICENSE ./
run     = cp %d/Makefile.PL ./
run     = cp %d/README ./
run     = cp %d/README.mkdn ./
run     = perl perltidy.pl %d
;run     = perl perlcritic.pl %d

[PruneFiles]
match   = ^eg/*
match   = ^dist.ini
match   = ^weaver.ini
match   = ^util*
match   = perltidy.*
match   = perlcritic.*<|MERGE_RESOLUTION|>--- conflicted
+++ resolved
@@ -4,11 +4,7 @@
 license             = Perl_5
 copyright_holder    = Al Newkirk
 copyright_year      = 2011
-<<<<<<< HEAD
-version             = 7.831
-=======
 version             = 7.84
->>>>>>> 504ff513
 
 [MetaResources]
 homepage            = https://github.com/alnewkirk/Validation-Class
@@ -20,7 +16,7 @@
 [Prereqs]
 utf8                = 0
 Carp                = 0
-Class::Forward      = 0
+Class::Forward      = 0.04
 Hash::Flatten       = 0
 Hash::Merge         = 0
 Module::Find        = 0
