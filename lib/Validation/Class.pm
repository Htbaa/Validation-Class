# ABSTRACT: Self-Validating Object System and Data Validation Framework

package Validation::Class;

use strict;
use warnings;

# VERSION

use Carp 'confess';
use Exporter ();
use Hash::Merge 'merge';
use Module::Find;
use Module::Runtime 'use_module';

use Validation::Class::Errors;
use Validation::Class::Field;
use Validation::Class::Fields;
use Validation::Class::Params;
use Validation::Class::Relatives;

use Validation::Class::Prototype;

{

    my  %CLASSES = ();

    sub return_class_proto {

        my $TARGET_CLASS = shift || caller(2);

        return $CLASSES{$TARGET_CLASS} ||= do {

            no strict 'refs';

            my $proto_class = 'Validation::Class::Prototype';

            my $proto = {
                package => $TARGET_CLASS,
                config  => {}
            };

            # respect foreign constructors (as is $class->new) if found

            my $new = $TARGET_CLASS->can("new") ?
                "initialize_validator" : "new"
            ;

            # injected into every derived class

            *{"$TARGET_CLASS\::$new"}      = sub { goto \&$new };
            *{"$TARGET_CLASS\::proto"}     = sub { goto \&prototype };
            *{"$TARGET_CLASS\::prototype"} = sub { goto \&prototype };

            # inject prototype class aliases unless exist

            my @aliases = $proto_class->proxy_methods;

            foreach my $alias (@aliases) {

                # slight-of-hand

                *{"$TARGET_CLASS\::$alias"} = sub {

                    my $self = shift @_;

                    my $proto = return_class_proto(ref $self); # isn't recursive

                    $proto->$alias(@_);

                }   unless $TARGET_CLASS->can($alias);

            }

            # inject wrapped prototype class aliases unless exist

            my @wrapped_aliases = $proto_class->proxy_methods_wrapped;

            foreach my $alias (@wrapped_aliases) {

                # slight-of-hand

                *{"$TARGET_CLASS\::$alias"} = sub {

                    my $self = shift @_;

                    my $proto = return_class_proto(ref $self); # isn't recursive

                    $proto->$alias($self, @_);

                }   unless $TARGET_CLASS->can($alias);

            }

            my $self = bless $proto, $proto_class;

            $self->{config} = merge $proto_class->configuration, $self->{config};

            $self; # return-once

        };

    }

    sub configure_class_proto {

        my $configuration_routine = pop;

        return 0 unless "CODE" eq ref $configuration_routine;

        no strict 'refs';

        my $proto = return_class_proto shift;

        $configuration_routine->($proto);

        return $proto;

    }

}

sub import {

    my $caller = caller(0) || caller(1);

<<<<<<< HEAD
    if ($caller) {

=======
    strict->import;
    warnings->import;
    
    __PACKAGE__->export_to_level(1, @_);

    if ($caller) {
        
        # if requested, inherit config naturally via @ISA
        
        my $isa_string = "\@$caller\::ISA";
        my @caller_isa = eval $isa_string;
        
        @caller_isa = grep !/^$caller$/, @caller_isa;
        
        if (@caller_isa) {
            
            my $loader = $caller->can('set');
               $loader = $caller->can('load') unless $loader;
            
            if ($loader) {
                $loader->($caller, { roles => [@caller_isa] });
            }
            
        }
        
>>>>>>> 504ff513
        return_class_proto $caller # create prototype instance when used

    }

<<<<<<< HEAD
    strict->import;
    warnings->import;

    __PACKAGE__->export_to_level(1, @_);

=======
>>>>>>> 504ff513
}

sub initialize_validator {

    my $self   = shift;

    my $proto  = return_class_proto ref $self || $self;

    my $config = $proto->{config};

    # clone config values

    my @clonables = qw(fields filters methods mixins profiles relatives) ;

    $proto->{$_} = merge $proto->{config}->{uc $_}, $proto->{$_} for @clonables;

    my %ARGS = @_ ? @_ > 1 ? @_ : "HASH" eq ref $_[0] ? %{$_[0]} : () : ();

    # bless special collections

    $proto->{errors}
        = Validation::Class::Errors->new;

    $proto->{params}
        = Validation::Class::Params->new;

    $proto->{fields}
        = Validation::Class::Fields->new($proto->{fields}); #!!!

    $proto->{relatives}
        = Validation::Class::Relatives->new($proto->{relatives});

    # process overridden attributes

    my $fields = delete $ARGS{fields} if defined $ARGS{fields};
    my $params = delete $ARGS{params} if defined $ARGS{params};

    $proto->set_fields($fields) if $fields;
    $proto->set_params($params) if $params;

    # process attribute assignments

    while (my($attr, $value) = each (%ARGS)) {

        $self->$attr($value) if
            $config->{FIELDS}->{$attr}     ||
            $config->{ATTRIBUTES}->{$attr} ||
            grep { $attr eq $_ }
            ($proto->proxy_attributes)
        ;

    }

    # process plugins

    foreach my $plugin (keys %{$config->{PLUGINS}}) {

        $proto->plugins->{$plugin} =
            $plugin->new($self) if $plugin->can('new');

    }

    # process builders

    foreach my $builder (@{$config->{BUILDERS}}) {

        $builder->($self, %ARGS);

    }

    # initialize prototype

    $proto->normalize;
    $proto->apply_filters('pre') if $proto->filtering;

    # ready-set-go !!!

    return $self;

}

our @ISA    = qw(Exporter);
our @EXPORT = qw(

    attribute
    bld
    build
    dir
    directive
    fld
    field
    flt
    filter
    has
    load
    mth
    method
    mxn
    mixin
    obj
    object
    pro
    profile
    set

);

=head1 SYNOPSIS

    package MyApp::User;

    use Validation::Class;

    mixin basic     => {
        required    => 1,
        max_length  => 255,
        filters     => [qw/trim strip/]
    };

    field login     => {
        mixin       => 'basic',
        min_length  => 5
    };

    field password  => {
        mixin       => 'basic',
        min_length  => 5,
        min_symbols => 1
    };

    package main;

    my $user = MyApp::User->new(login => 'admin', password => 'secr3t');

    unless ($user->validate('login', 'password')) {

        # do something with the errors,
        # e.g. print $user->errors_to_string

    }

    1;

Validation::Class is a data validation framework and simple object system. It
allows you to model data and construct objects with focus on structure,
reusability and data validation. It expects user input errors (without dying),
validation only occurs when you ask it to. Validation::Class classes are designed
to ensure consistency and promote reuse of data validation rules.

L<Validation::Class::Intro> will help you better understand the framework's
rationale and typical use-cases while L<Validation::Class::Prototype> will help
you discover all the bells-and-whistles included in the framework.

=head1 DESCRIPTION

Validation::Class is much more than a robust data validation framework, in-fact
it is more of a data modeling framework and can be used as an alternative to
minimalistic object systems such as L<Moo>, L<Mo>, etc. Validation::Class aims
to provide the building blocks for easily definable self-validating data models.
For more information on the validation class object system, review
L<"the object system"|/"THE OBJECT SYSTEM"> section.

Validation classes are typically defined using the following keywords:

    * field     - a field is a data validation rule
    * mixin     - a field template
    * directive - a field/mixin rule attribute
    * filter    - a directive which transforms the field parameter value
    * method    - a self-validating sub-routine
    * object    - a simple object builder

To keep your class namespace clean and free from pollution, all inherited
functionality is configured on your class' prototype (a cached class
configuration object) which leaves you free to create and overwrite method names
in your class without breaking the Validation::Class framework, this all happens
much in the same way L<Moose> uses it's MOP (meta-object-protocol) having most
of the framework functionality residing in the Moose::Meta namespace. For more
information on the validation class prototype, review
L<"the prototype class"|/"THE PROTOTYPE CLASS"> section.

One very important (and intentional) difference between Moose/Moose-like systems
and Validation::Class classes is in the handling of errors. There are generally
two types of errors that occur in an application, user-errors which are expected
and should be handled and reported, and system-errors which are unexpected and
should cause the application to terminate or otherwise handle the exception. It
is not always desired and/or appropriate to crash from a failure to validate a
particular parameter. In Validation::Class, the application is not terminated or
validate automatically unless you configure it to.

Additionally, please review the L<Validation::Class::Intro> for a more in-depth
understanding of how to leverage Validation::Class.

=cut

=keyword attribute

The attribute keyword (or has) creates a class attribute. This is only a
minimalistic variant of what you may have encountered in other object systems
such as L<Moose>, L<Mouse>, L<Moo>, L<Mo>, etc.

    package MyApp::User;

    use Validate::Class;

    attribute 'bothered' => 1;

    attribute 'attitude' => sub {

        return $self->bothered ? 1 : 0

    };

    1;

The attribute keyword takes two arguments, the attribute name and a constant or
coderef that will be used as its default value.

=cut

sub has { goto &attribute }
sub attribute {

    my $package = shift if @_ == 3;

    my ($attrs, $default) = @_;

    return unless $attrs;

    confess "Error creating accessor, default must be a coderef or constant"
        if ref $default && ref $default ne 'CODE';

    $attrs = [$attrs] unless ref $attrs eq 'ARRAY';

    for my $attr (@$attrs) {

        confess "Error creating accessor '$attr', name has invalid characters"
            unless $attr =~ /^[a-zA-Z_]\w*$/;

        my $code ;

        if (defined $default) {

            $code = sub {

                if (@_ == 1) {
                    return $_[0]->{$attr} if exists $_[0]->{$attr};
                    return $_[0]->{$attr} = ref $default eq 'CODE' ?
                        $default->($_[0]) : $default;
                }
                $_[0]->{$attr} = $_[1]; $_[0];

            };

        }

        else {

            $code = sub {

                return $_[0]->{$attr} if @_ == 1;
                $_[0]->{$attr} = $_[1]; $_[0];

            };

        }

        return configure_class_proto $package => sub {

            my ($proto) = @_;

            my $accessors = $proto->{config}->{ATTRIBUTES} ||= {};

            no strict 'refs';
            no warnings 'redefine';

            *{"$proto->{package}\::$attr"} = $accessors->{$attr} = $code;

        };

    }

}

=keyword build

The build keyword (or bld) registers a coderef to be run at instantiation much
in the same way the common BUILD routine is used in modern-day OO systems.

    package MyApp::User;

    use Validation::Class;

    build sub {

        my ($self, %args) = @_;

        # ... do something

    };

    # die like a Moose

    use Carp;

    build sub {

        my ($self, %args) = @_;

        my @attributes = qw();

        foreach my $attribute (@attributes) {

            confess "Attribute ($attribute) is required"
                unless $self->$attribute;

        }

    };

The build keyword takes one argument, a coderef which is passed the instantiated
class object.

=cut

sub bld { goto &build }
sub build {

    my $package = shift if @_ == 2;

    my ($code) = @_;

    return 0 unless ("CODE" eq ref $code);

    return configure_class_proto $package => sub {

        my ($proto) = @_;

        $proto->{config}->{BUILDERS} ||= [];

        push @{$proto->{config}->{BUILDERS}}, $code;

    };

}

=keyword directive

The directive keyword (or dir) creates custom validator directives to be used in
your field definitions. It is a means of extending the pre-existing directives
table before runtime and is ideal for creating custom directive extension
packages to be used in all your classes.

    package MyApp::Directives;

    use Validation::Class;
    use Data::Validate::Email;

    directive 'is_email' => sub {

        my ($dir, $value, $field, $self) = @_;

        my $validator = Data::Validate::Email->new;

        unless ($validator->is_email($value)) {

            my $handle = $field->{label} || $field->{name};

            $field->{errors}->add("$handle must be a valid email address");

            return 0;

        }

        return 1;

    };

    package MyApp::User;

    use Validate::Class;
    use MyApp::Directives;

    field 'email' => {
        is_email => 1,
        ...
    };

    1;

The directive keyword takes two arguments, the name of the directive and a
coderef which will be used to validate the associated field. The coderef is
passed four ordered parameters, the value of directive, the value of the
field (parameter value), the field object (hashref), and the instantiated class
object. The validator MUST return true or false.

Additionally, if you only desire to extend the list of acceptable directives,
you can create a no-op by simply returning true, e.g.:

    directive 'new_addition' => sub {1};

=cut

sub dir { goto &directive }
sub directive {

    my $package = shift if @_ == 3;

    my ($name, $data) = @_;

    return 0 unless ($name && $data);

    return configure_class_proto $package => sub {

        my ($proto) = @_;

        $proto->{config}->{DIRECTIVES} ||= {};

        $proto->{config}->{DIRECTIVES}->{$name} = {

            mixin     => 1,
            field     => 1,
            validator => $data

        };

    };

}

=keyword field

The field keyword (or fld) creates a data validation rule for reuse and validation
in code. The field name should correspond with the parameter name expected to
be passed to your validation class.

    package MyApp::User;

    use Validation::Class;

    field 'login' => {
        required   => 1,
        min_length => 1,
        max_length => 255,
        ...
    };

The field keyword takes two arguments, the field name and a hashref of
key/values pairs known as directives.

The field keyword also creates accessors which provide easy access to the
field's corresponding parameter value(s). Accessors will be created using the
field's name as a label having any special characters replaced with an
underscore.

    field 'login' => {
        required   => 1,
        min_length => 1,
        max_length => 255,
        ...
    };

    field 'preference.send_reminders' => {
        required   => 1,
        max_length => 1,
        ...
    };

    my $value = $self->login;

    $self->login($new_value);

    $self->preference_send_reminders;

Protip: Field directives are used to validate scalar and array data. Don't use
fields to store and validate objects. Please see the *has* keyword instead or
use an object system with type constraints like L<Moose>.

=cut

sub fld { goto &field }
sub field {

    my $package = shift if @_ == 3;

    my ($name, $data) = @_;

    return 0 unless ($name && $data);

    confess "Error creating field $name, name is using unconventional naming"
        unless $name =~ /^[a-zA-Z_](([\w\.]+)?\w)$/
        xor    $name =~ /^[a-zA-Z_](([\w\.]+)?\w)\:\d+$/;

    return configure_class_proto $package => sub {

        my ($proto) = @_;

        $proto->{config}->{FIELDS} ||= {};

        confess "Error creating accessor $name on $proto->{package}, ".
            "attribute collision" if exists $proto->{config}->{FIELDS}->{$name};

        confess "Error creating accessor $name on $proto->{package}, ".
            "method collision" if $proto->{package}->can($name);

        $data->{name} = $name;

        $proto->{config}->{FIELDS}->{$name} = $data;

        no strict 'refs';

        my $accessor = $name;

        $accessor =~ s/[^a-zA-Z0-9_]/_/g;

        my $accessor_routine = sub {

            my ($self, $data) = @_;

            my $proto  = $self->proto;
            my $fields = $proto->fields;

            my $result = undef;

            if (defined $data) {

                if ("ARRAY" eq (ref($data) || "ARRAY")) {

                    $proto->params->remove($name) if $proto->params->has($name);

                    $proto->set_params($name => $data);

                }

            }

            $result = $proto->get_value($name);

            return $result;

        };

        *{"$proto->{package}\::$accessor"} = $accessor_routine;

    };

}

=keyword filter

The filter keyword (or flt) creates custom filters to be used in your field
definitions. It is a means of extending the pre-existing filters table before
runtime and is ideal for creating custom directive extension packages to be used
in all your classes.

    package MyApp::Directives;

    use Validation::Class;

    filter 'flatten' => sub {

        $_[0] =~ s/[\t\r\n]+/ /g;
        $_[0] # return

    };

    package MyApp::User;

    use Validate::Class;
    use MyApp::Directives;

    field 'description' => {
        filters => ['trim', 'flatten'],
        ...
    };

    1;

The filter keyword takes two arguments, the name of the filter and a
coderef which will be used to filter the value the associated field. The coderef
is passed the value of the field and that value MUST be operated on directly.
The coderef should also return the transformed value.

=cut

sub flt { goto &filter }
sub filter {

    my $package = shift if @_ == 3;

    my ($name, $data) = @_;

    return 0 unless ($name && $data);

    return configure_class_proto $package => sub {

        my ($proto) = @_;

        $proto->{config}->{FILTERS} ||= {};

        $proto->{config}->{FILTERS}->{$name} = $data;

    };

}

=keyword load

The load keyword (or set), which can also be used as a method, provides options
for extending the current class by attaching other L<Validation::Class> classes
as relatives, roles, plugins, etc. The process of applying roles to the current
class mainly involve copying the role's methods and configuration.

NOTE: While the load/set functionality is not depreciated and will remain part
of this library, its uses are no longer recommended as there are better ways to
achieve the desired results. Additionally, the following usage scenarios can be
refactored using traditional inheritance. 

    package MyApp;

    use Validation::Class;

    # load stuff (extend MyApp)

    load {

        # run package commands

    };

    1;

The C<load.classes> option, can be a constant or arrayref and uses L<Module::Find>
to load B<all> child classes (in-all-subdirectories) for convenient access
through the class() method. Existing parameters and configuration options are
passed to the child class' constructor. All attributes can be easily overwritten
using the attribute's accessors on the child class. These child classes are
often referred to as relatives. This option accepts a constant or an arrayref of
constants.

    package MyApp;

    use Validation::Class;

    # load all child classes

    load {
        classes => [
            __PACKAGE__
        ]
    };

    package main;

    my $app = MyApp->new;

    my $rel = $app->class('relative'); # new MyApp::Relative object

    my $rel = $app->class('data_source'); # MyApp::DataSource
    my $rel = $app->class('datasource-first'); # MyApp::Datasource::First

    1;

The C<load.plugins> option is used to load plugins that support Validation::Class.
A Validation::Class plugin is little more than a class that implements a "new"
method that extends the associated validation class object. As usual, an official
Validation::Class plugin can be referred to using shorthand while custom plugins
are called by prefixing a plus symbol to the fully-qualified plugin name. Learn
more about plugins at L<Validation::Class::Intro>. This option accepts a
constant or an arrayref of constants.

    package MyVal;

    use Validation::Class;

    load {
        plugins => [
            'CPANPlugin', # Validation::Class::Plugin::CPANPlugin
            '+MyVal::Plugin'
        ]
    };

    1;

The C<load.roles> option is used to load and inherit functionality from child
classes, these classes should be used and thought-of as roles. Any validation
class can be used as a role with this option. This option accepts a constant or
an arrayref of constants.

    package MyVal::User;

    use Validation::Class;

    load {
        roles => [
            'MyVal::Person'
        ]
    };

    1;

Purely for the sake of aesthetics we have designed an alternate syntax for
executing load/set commands, the syntax is as follows:

    package MyVal::User;

    use Validation::Class;

    load roles => ['MyVal::Person'];
    load classes => [__PACKAGE__];
    load plugins => [
        'CPANPlugin', # Validation::Class::Plugin::CPANPlugin
        '+MyVal::Plugin'
    ];

=cut

sub set { goto &load }
sub load {

    my $package;
    my $data;

    # handle different types of invocations

    # 1   - load({})
    # 2+  - load(a => b)
    # 2+  - package->load({})
    # 3+  - package->load(a => b)

    # --

    # load({})

    if (@_ == 1) {

        if ("HASH" eq ref $_[0]) {

            $data = shift;

        }

    }

    # load(a => b)
    # package->load({})

    elsif (@_ == 2) {

        if ("HASH" eq ref $_[-1]) {

            $package = shift;
            $data    = shift;

        }

        else {

            $data = {@_};

        }

    }

    # load(a => b)
    # package->load(a => b)

    elsif (@_ >= 3) {

        if (@_ % 2) {

            $package = shift;
            $data    = {@_};

        }

        else {

            $data = {@_};

        }

    }

    return configure_class_proto $package => sub {

        my ($proto) = @_;

        my $name = $proto->{package};

        $proto->{config}->{BUILDERS} ||= [];

        if ($data->{classes}) {

            my @parents ;

            if (! ref $data->{classes} && $data->{classes} == 1) {

                push @parents, $name;

            }

            else {

                push @parents, "ARRAY" eq ref $data->{classes} ?
                    @{$data->{classes}} : $data->{classes};

            }

            foreach my $parent (@parents) {

                # load class children and create relationship map (hash)

                foreach my $child (findallmod $parent) {

                    my $nickname  = $child;
                       $nickname  =~ s/^$parent\:://;

                    $proto->{config}->{RELATIVES} ||= {};
                    $proto->{config}->{RELATIVES}->{$nickname} = $child;

                }

            }

        }

        if ($data->{plugins}) {

            my @plugins ;

            push @plugins, "ARRAY" eq ref $data->{plugins} ?
                @{$data->{plugins}} : $data->{plugins};

            foreach my $plugin (@plugins) {

                if ($plugin !~ /^\+/) {

                    $plugin = "Validation::Class::Plugin::$plugin";

                }

                $plugin =~ s/^\+//;

                eval { use_module $plugin };

            }

            $proto->{config}->{PLUGINS}->{$_} = undef for @plugins;

        }

        # attach roles

        if (grep { $data->{$_} } qw/base bases role roles/) {

            my @roles ;

            my $alias =
                $data->{base}  || $data->{role} ||
                $data->{roles} || $data->{bases}; # backwards compat

            if ($alias) {

                push @roles, "ARRAY" eq ref $alias ?
                    @{$alias} : $alias;

            }

            if (@roles) {

                foreach my $role (@roles) {

                    eval { use_module $role };

                    no strict 'refs';

                    my @routines = grep { defined &{"$role\::$_"} }
                        keys %{"$role\::"};

                    if (@routines) {

                        # copy methods

                        foreach my $routine (@routines) {

                            eval {

                                *{"$proto->{package}\::$routine"} =
                                *{"$role\::$routine"}

                            } unless $proto->{package}->can($routine);

                        }

                        my $role_proto = return_class_proto $role;

                        $proto->{config}       ||= {}; # good measure
                        $role_proto->{config}  ||= {}; # good measure

                        # merge configs

                        $proto->{config} =
                            merge $proto->{config}, $role_proto->{config};

                    }

                }

            }

        }

    };

}

=keyword method

The method keyword (or mth) is used to create an auto-validating method. Similar
to method signatures, an auto-validating method can leverage pre-existing
validation rules and profiles to ensure a method has the required data necessary
to proceed.

    package MyApp::User;

    use Validation::Class;

    method 'register' => {

        input  => ['name', '+email', 'login', '+password'],
        output => ['+id'], # optional output validation, dies on failure
        using  => sub {

            my ($self, @args) = @_;

            # .... do something registrationy

            $self->id(...); # set the ID field for output validation

            return $self;

        }

    };

    package main;

    my $user = MyApp::User->new(params => $params);

    if ($user->register) {
        ...
    }

    1;

The method keyword takes two arguments, the name of the method to be created
and a hashref of required key/value pairs. The hashref must have an "input"
variable whose value is either an arrayref of fields to be validated,
or a constant value which matches a validation profile name. The hashref must
also have a "using" variable whose value is a coderef which will be executed upon
successfully validating the input. Whether and what the method returns is yours
to decide.

Optionally the required hashref can have an "output" variable whose value is
either an arrayref of fields to be validated, or a constant value which matches
a validation profile name which will be used to perform data validation B<after>
the coderef has been executed. Please note that output validation failure will
cause the program to die, the premise behind this decision is based on the
assumption that given successfully validated input a routine's output should be
predictable and if an error occurs it is most-likely a program error as opposed
to a user error.

See the ignore_failure and report_failure switch to control how method input
validation failures are handled.

=cut

sub mth { goto &method }
sub method {

    my $package = shift if @_ == 3;

    my ($name, $data) = @_;

    return 0 unless ($name && $data);

    return configure_class_proto $package => sub {

        my ($proto) = @_;

        $proto->{config}->{METHODS}    ||= {};
        $proto->{config}->{ATTRIBUTES} ||= {};

        confess "Error creating method $name on $proto->{package}, ".
            "collides with attribute $name"
                if exists $proto->{config}->{ATTRIBUTES}->{$name};

        confess "Error creating method $name on $proto->{package}, ".
            "collides with method $name"
                if $proto->{package}->can($name);

        # create method

        confess "Error creating method $name, requires 'input' and 'using' options"
            unless $data->{input} && $data->{using};

        $proto->{config}->{METHODS}->{$name} = $data;

        no strict 'refs';

        *{"$proto->{package}\::$name"} = sub {

            my $self  = shift;
            my @args  = @_;

            my $validator;

            my $input  = $data->{'input'};
            my $using  = $data->{'using'};
            my $output = $data->{'output'};

            if ($input) {

                $validator = "ARRAY" eq ref $input ?

                    # validate fields
                    sub { $self->validate(@{$input}) } :

                    # validate profile
                    sub { $self->validate_profile($input, @args) } ;

            }

            if ($using) {

                if ("CODE" eq ref $using) {

                    my $error = "Method $name failed to validate";

                    # run input validation
                    if ("CODE" eq ref $validator) {

                        unless ($validator->(@args)) {

                            unshift @{$self->errors}, $error
                                if $self->report_failure;

                            confess $error. " input, ". $self->errors_to_string
                                if ! $self->ignore_failure;

                            return 0;

                        }

                    }

                    # execute routine
                    my $return = $data->{using}->($self, @args);

                    # run output validation
                    if ($output) {

                        $validator = "ARRAY" eq ref $output ?

                            # validate fields
                            sub { $self->validate(@{$output}) } :

                            # validate profile
                            sub { $self->validate_profile($output, @args) } ;

                        confess $error. " output, ". $self->errors_to_string
                            unless $validator->(@args);

                    }

                    return $return;

                }

                else {

                    confess "Error executing $name, no associated coderef";

                }

            }

            return 0;

        };

    };

}

=keyword mixin

The mixin keyword (or mxn) creates a validation rules template that can be
applied to any field using the mixin directive. Mixin directives are processed
first so existing field directives will override the mixed-in directives.

    package MyApp::User;

    use Validation::Class;

    mixin 'constrain' => {
        required   => 1,
        min_length => 1,
        max_length => 255,
        ...
    };

    # e.g.
    field 'login' => {
        mixin => 'constrain',
        ...
    };

The mixin keyword takes two arguments, the mixin name and a hashref of key/values
pairs known as directives.

=cut

sub mxn { goto &mixin }
sub mixin {

    my $package = shift if @_ == 3;

    my ($name, $data) = @_;

    return 0 unless ($name && $data);

    return configure_class_proto $package => sub {

        my $proto = shift;

        $proto->{config}->{MIXINS} ||= {};

        $proto->{config}->{MIXINS}->{$name} = $data;

    };

}

=method new

The new method instantiates a new class object, it performs a series of actions
(magic) required for the class function properly, and for that reason, this
method should never be overridden. Use the build keyword to hooking into the
instantiation process.

    package MyApp;

    use Validation::Class;

    # optionally

    build sub {

        my ($self, @args) = @_; # is instantiated

    };

    package main;

    my $app = MyApp->new;

    ...

=cut

sub new {

    my $class = shift;

    my $proto = return_class_proto $class;

    my $self  = bless {},  $class;

    initialize_validator $self, @_;

    return $self;

}

=keyword object

The object keyword (or obj) registers a class object builder which builds and
returns a class object on-demand. The object keyword also creates a method on
the calling class which invokes the builder. Unlike class attributes, this
method does not cache or otherwise store the returned class object it
constructs.

    package MyApp::User::Input;

    use MyApp::User; # a Moose class

    use Validation::Class;

    field login => {
        required => 1,
    };

    field password => {
        required => 1,
    };

    object _build_user => {

        type => 'MyApp::User',

        # init => 'new', # defaults to new
        # args => [qw/login password/], # defaults to all fields
        # list => 'hash' # defaults to list

    };

    package main;

    my $user_input = MyApp::User::Input->new(params => $params);

    if ($user_input->validate('login', 'password')) {

        my $user = $user_input->_build_user;

        # ...

    }

The object keyword takes two arguments, an object builder name and a hashref
of key/value pairs which are used to instruct the builder on how to construct
the object. The supplied hashref should be configured as follows:

    # class to construct
    type => 'ClassName',

    # optional: constructor name (defaults to new)
    init => 'new',

    # optional: arrayref of field names or a coderef which returns arguments for
    # the constructor (defaults to all fields)
    args => sub {}

    # optional: if supplying an arrayref of fields to the args option, this
    # option determines how the parameters will be supplied to the constructor,
    # valid options are 'hash' or 'list' (defaults to list)
    list => 'hash'

=cut

sub obj { goto &object }
sub object {

    my $package = shift if @_ == 3;

    my ($name, $data) = @_;

    return 0 unless ($name && $data);

    return configure_class_proto $package => sub {

        my ($proto) = @_;

        $proto->{config}->{OBJECTS}    ||= {};
        $proto->{config}->{ATTRIBUTES} ||= {};

        confess "Error creating method $name on $proto->{package}, ".
            "collides with attribute $name"
                if exists $proto->{config}->{ATTRIBUTES}->{$name};

        confess "Error creating method $name on $proto->{package}, ".
            "collides with method $name"
                if $proto->{package}->can($name);

        # create method

        confess "Error creating method $name, requires a 'type' option"
            unless $data->{type};

        $proto->{config}->{OBJECTS}->{$name} = $data;

        no strict 'refs';

        *{"$proto->{package}\::$name"} = sub {

            my $self  = shift;
            my @args  = @_;

            my $validator;

            my $type = $data->{'type'};
            my $args = $data->{'args'};
            my $init = $data->{'init'} ||= 'new';
            my $list = $data->{'list'} ||= 'list';

            my @params = ();

            if ("CODE" eq ref $args) {

                @params = ($args->($self));

            }

            else {

                my $params = {};

                my $fields = "ARRAY" eq ref $args ? $args :
                    [$proto->fields->keys]
                ;

                foreach my $field (@{$fields}) {

                    $params->{$field} = $proto->get_value($field);

                }

                if ($list eq 'hash') {

                    push @params, $params;

                }

                else {

                    push @params, %{$params};

                }

            }

            if (my $instance = $type->$init(@params)) {

                return $instance;

            }

            return 0;

        };

    };

}

=keyword profile

The profile keyword (or pro) stores a validation profile (coderef) which as in
the traditional use of the term is a sequence of validation routines that validate
data relevant to a specific action.

    package MyApp::User;

    use Validation::Class;

    profile 'signup' => sub {

        my ($self, @args) = @_;

        # ... do other stuff

        return $self->validate(qw(
            +name
            +email
            +email_confirmation
            -login
            +password
            +password_confirmation
        ));

    };

    package main;

    my $user = MyApp::User->new(params => $params);

    unless ($user->validate_profile('signup')) {

        die $user->errors_to_string;

    }

The profile keyword takes two arguments, a profile name and coderef which will
be used to execute a sequence of actions for validation purposes.

=cut

sub pro { goto &profile }
sub profile {

    my $package = shift if @_ == 3;

    my ($name, $data) = @_;

    return 0 unless ($name && "CODE" eq ref $data);

    return configure_class_proto $package => sub {

        my ($proto) = @_;

        $proto->{config}->{PROFILES} ||= {};

        $proto->{config}->{PROFILES}->{$name} = $data;

    };

}

=method prototype

The prototype method (or proto) returns an instance of the associated class
prototype. The class prototype is responsible for manipulating and validating
the data model (the class). It is not likely that you'll need to access
this method directly, see L<Validation::Class/"THE PROTOTYPE CLASS">.

    package MyApp;

    use Validation::Class;

    package main;

    my $app = MyApp->new;

    my $prototype = $app->prototype;

    ...

=cut

sub proto { goto &prototype }
sub prototype {

    my ($self) = pop @_;

    return_class_proto ref $self || $self;

}

=head1 THE PROTOTYPE CLASS

This module provides mechanisms (sugar functions to model your data) which allow
you to define self-validating classes. Each class you create is associated with
a *prototype* class which provides data validation functionality and keeps your
class' namespace free from pollution, please see L<Validation::Class::Prototype>
for more information on specific methods, and attributes.

All derived classes will have a prototype-class attached to it which does all
the heavy lifting (regarding validation and error handling). The prototype
injects a few proxy methods into your class which are basically aliases to your
prototype class methods, however it is possible to access the prototype directly
using the proto/prototype methods.


    package MyApp::User;

    use Validation::Class;

    package main;

    my $user  = MyApp::User->new;
    my $proto = $user->prototype;

    $proto->error_count # same as calling $self->error_count


=head1 THE OBJECT SYSTEM

All derived classes will benefit from the light-weight, straight-forward and
simple object system Validation::Class provides. The conventional constructor
C<new> should be used to instantiate a new object, and the C<bld>/C<build>
keywords can be used to hook into the instantiation process. Your classes can
be configured to cooperate with an existing design or modern OO framework like
L<Moose>, L<Mouse>, L<Moo>, etc. The following example explains how to setup a
Validation::Class class in cooperation with Moose (while this example focuses
on Moose, the approach is the same regardless of the existing system):

    # USING MOOSE AS YOUR PRIMARY OO SYSTEM

    package MyApp;

    use Moose;
    use Validation::Class '!has'; # in cooperative mode, dont export has()

    # you must run initialization routines yourself ...
    # specifying it in a BUILD routine will run it automatically

    sub BUILD {

        my ($self, $args) = @_;

        $self->initialize_validator(
            params => $args->{params}
        );

    }

    field login     => {
        min_length  => 5
        max_length  => 50
    };

    field password  => {
        min_length  => 8,
        min_symbols => 1
        max_length  => 50
    };

    # USING MOOSE AS YOUR SECONDARY/BACKUP OO SYSTEM

    package MyApp;

    use Validation::Class '!has'; # avoids has() keyword clash
    use Moose;

    field login     => {
        min_length  => 5
        max_length  => 50
    };

    field password  => {
        min_length  => 8,
        min_symbols => 1
        max_length  => 50
    };

    has database => (
        is  => 'rw',
        isa => 'DBI::db',
        ...
    );

    1;

This cooperation works by simply detecting the existence of a method named C<new>,
the name traditionally reserved for a class constructor which if detected signals
Validation::Class to install a method named C<initialize> as opposed to installing
its own constructor. The installed method, C<initialize>, encapsulates the
functionality which prepares the class for interaction with its corresponding
prototype class, this function must be called before using the Validation::Class
features provided. If this concept isn't clear to you you needn't worry as this
is very low-level, all you need you understand is that Validation::Class
will install a constructor or a method named initialize if a constructor already
exists, either way, the installed method should be called before executing
methods on the class.

As previously stated, Validation::Class injects a few proxy methods into your
class which are basically aliases to your prototype class methods. You can
find additional information on the prototype class and its method at
L<Validation::Class::Prototype>. The following is a list of *proxy* methods,
methods which are injected into your class as shorthand to methods defined in
the prototype class (these methods are overridden):

=head2 class

    $self->class;

See L<Validation::Class::Prototype/class> for full documentation.

=head2 clear_queue

    $self->clear_queue;

See L<Validation::Class::Prototype/clear_queue> for full documentation.

=head2 error_count

    $self->error_count;

See L<Validation::Class::Prototype/error_count> for full documentation.

=head2 error_fields

    $self->error_fields;

See L<Validation::Class::Prototype/error_fields> for full documentation.

=head2 errors

    $self->errors;

See L<Validation::Class::Prototype/errors> for full documentation.

head2 errors_to_string

    $self->errors_to_string;

See L<Validation::Class::Prototype/errors_to_string> for full
documentation.

=head2 get_errors

    $self->get_errors;

See L<Validation::Class::Prototype/get_errors> for full documentation.

=head2 get_fields

    $self->get_fields;

See L<Validation::Class::Prototype/get_fields> for full documentation.

=head2 get_params

    $self->get_params;

See L<Validation::Class::Prototype/get_params> for full documentation.

=head2 fields

    $self->fields;

See L<Validation::Class::Prototype/fields> for full documentation.

=head2 filtering

    $self->filtering;

See L<Validation::Class::Prototype/filtering> for full documentation.

=head2 ignore_failure

    $self->ignore_failure;

See L<Validation::Class::Prototype/ignore_failure> for full
documentation.

=head2 ignore_unknown

    $self->ignore_unknown;

See L<Validation::Class::Prototype/ignore_unknown> for full
documentation.

=head2 param

    $self->param;

See L<Validation::Class::Prototype/param> for full documentation.

=head2 params

    $self->params;

See L<Validation::Class::Prototype/params> for full documentation.

=head2 plugin

    $self->plugin;

See L<Validation::Class::Prototype/plugin> for full documentation.

=head2 queue

    $self->queue;

See L<Validation::Class::Prototype/queue> for full documentation.

=head2 report_failure

    $self->report_failure;

See L<Validation::Class::Prototype/report_failure> for full
documentation.

=head2 report_unknown

    $self->report_unknown;

See L<Validation::Class::Prototype/report_unknown> for full documentation.

=head2 reset_errors

    $self->reset_errors;

See L<Validation::Class::Prototype/reset_errors> for full documentation.

=head2 reset_fields

    $self->reset_fields;

See L<Validation::Class::Prototype/reset_fields> for full documentation.

=head2 reset_params

    $self->reset_params;

See L<Validation::Class::Prototype/reset_params> for full documentation.

=head2 set_errors

    $self->set_errors;

See L<Validation::Class::Prototype/set_errors> for full documentation.

=head2 set_fields

    $self->set_fields;

See L<Validation::Class::Prototype/set_fields> for full documentation.

=head2 set_params

    $self->set_params;

See L<Validation::Class::Prototype/set_params> for full documentation.

=head2 set_method

    $self->set_method;

See L<Validation::Class::Prototype/set_method> for full documentation.

=head2 stash

    $self->stash;

See L<Validation::Class::Prototype/stash> for full documentation.

=head2 validate

    $self->validate;

See L<Validation::Class::Prototype/validate> for full documentation.

=head2 validate_method

    $self->validate_method;

See L<Validation::Class::Prototype/validate_method> for full documentation.

=head2 validate_profile

    $self->validate_profile;

See L<Validation::Class::Prototype/validate_profile> for full documentation.

=head1 EXTENDING VALIDATION::CLASS

Validation::Class does NOT provide
method modifiers but can be easily extended with L<Class::Method::Modifiers>.

=cut

=head2 before

 before foo => sub { ... };

See L<< Class::Method::Modifiers/before method(s) => sub { ... } >> for full
documentation.

=head2 around

 around foo => sub { ... };

See L<< Class::Method::Modifiers/around method(s) => sub { ... } >> for full
documentation.

=head2 after

 after foo => sub { ... };

See L<< Class::Method::Modifiers/after method(s) => sub { ... } >> for full
documentation.

=cut

=head1 SEE ALSO

Additionally you may want to look elsewhere for your data validation needs so
the following is a list of recommended validation libraries/frameworks you
might do well to look into. L<Validate::Tiny> is nice for simple use-cases, it
has virtually no dependencies and solid test coverage. L<Data::Verifier> is a
great approach towards adding robust validation options to your existing Moose
classes. Also, I have also heard some good things about L<Data::FormValidator>
as well.

=cut

1;<|MERGE_RESOLUTION|>--- conflicted
+++ resolved
@@ -22,112 +22,108 @@
 use Validation::Class::Prototype;
 
 {
-
+    
     my  %CLASSES = ();
-
+    
     sub return_class_proto {
-
+        
         my $TARGET_CLASS = shift || caller(2);
-
+        
         return $CLASSES{$TARGET_CLASS} ||= do {
-
+            
             no strict 'refs';
-
+            
             my $proto_class = 'Validation::Class::Prototype';
-
+            
             my $proto = {
                 package => $TARGET_CLASS,
                 config  => {}
             };
-
+            
             # respect foreign constructors (as is $class->new) if found
-
+            
             my $new = $TARGET_CLASS->can("new") ?
                 "initialize_validator" : "new"
             ;
-
+            
             # injected into every derived class
-
+            
             *{"$TARGET_CLASS\::$new"}      = sub { goto \&$new };
             *{"$TARGET_CLASS\::proto"}     = sub { goto \&prototype };
             *{"$TARGET_CLASS\::prototype"} = sub { goto \&prototype };
-
+            
             # inject prototype class aliases unless exist
-
+            
             my @aliases = $proto_class->proxy_methods;
-
+            
             foreach my $alias (@aliases) {
-
+                
                 # slight-of-hand
-
+                
                 *{"$TARGET_CLASS\::$alias"} = sub {
-
+                    
                     my $self = shift @_;
-
+                    
                     my $proto = return_class_proto(ref $self); # isn't recursive
-
+                    
                     $proto->$alias(@_);
-
+                    
                 }   unless $TARGET_CLASS->can($alias);
-
+                
             }
-
+            
             # inject wrapped prototype class aliases unless exist
-
+            
             my @wrapped_aliases = $proto_class->proxy_methods_wrapped;
-
+            
             foreach my $alias (@wrapped_aliases) {
-
+                
                 # slight-of-hand
-
+                
                 *{"$TARGET_CLASS\::$alias"} = sub {
-
+                    
                     my $self = shift @_;
-
+                    
                     my $proto = return_class_proto(ref $self); # isn't recursive
-
+                    
                     $proto->$alias($self, @_);
-
+                    
                 }   unless $TARGET_CLASS->can($alias);
-
+                
             }
-
+            
             my $self = bless $proto, $proto_class;
-
+            
             $self->{config} = merge $proto_class->configuration, $self->{config};
-
+            
             $self; # return-once
-
+            
         };
-
+        
     }
-
+    
     sub configure_class_proto {
-
+        
         my $configuration_routine = pop;
-
+        
         return 0 unless "CODE" eq ref $configuration_routine;
-
+        
         no strict 'refs';
-
+        
         my $proto = return_class_proto shift;
-
+        
         $configuration_routine->($proto);
-
+        
         return $proto;
-
+        
     }
-
+    
 }
 
 sub import {
-
+    
     my $caller = caller(0) || caller(1);
 
-<<<<<<< HEAD
-    if ($caller) {
-
-=======
     strict->import;
     warnings->import;
     
@@ -153,98 +149,89 @@
             
         }
         
->>>>>>> 504ff513
         return_class_proto $caller # create prototype instance when used
-
+        
     }
 
-<<<<<<< HEAD
-    strict->import;
-    warnings->import;
-
-    __PACKAGE__->export_to_level(1, @_);
-
-=======
->>>>>>> 504ff513
 }
 
 sub initialize_validator {
-
+    
     my $self   = shift;
-
+    
     my $proto  = return_class_proto ref $self || $self;
-
+    
     my $config = $proto->{config};
-
+    
     # clone config values
-
+    
     my @clonables = qw(fields filters methods mixins profiles relatives) ;
-
+    
     $proto->{$_} = merge $proto->{config}->{uc $_}, $proto->{$_} for @clonables;
-
+    
     my %ARGS = @_ ? @_ > 1 ? @_ : "HASH" eq ref $_[0] ? %{$_[0]} : () : ();
-
+    
     # bless special collections
-
+    
     $proto->{errors}
         = Validation::Class::Errors->new;
-
+    
     $proto->{params}
         = Validation::Class::Params->new;
-
+    
     $proto->{fields}
         = Validation::Class::Fields->new($proto->{fields}); #!!!
-
+    
     $proto->{relatives}
         = Validation::Class::Relatives->new($proto->{relatives});
-
+    
     # process overridden attributes
-
+    
     my $fields = delete $ARGS{fields} if defined $ARGS{fields};
     my $params = delete $ARGS{params} if defined $ARGS{params};
-
+    
     $proto->set_fields($fields) if $fields;
     $proto->set_params($params) if $params;
-
+    
     # process attribute assignments
-
+    
     while (my($attr, $value) = each (%ARGS)) {
-
+        
         $self->$attr($value) if
             $config->{FIELDS}->{$attr}     ||
             $config->{ATTRIBUTES}->{$attr} ||
             grep { $attr eq $_ }
             ($proto->proxy_attributes)
         ;
-
+        
     }
-
+    
     # process plugins
-
+    
     foreach my $plugin (keys %{$config->{PLUGINS}}) {
-
+        
         $proto->plugins->{$plugin} =
             $plugin->new($self) if $plugin->can('new');
-
+        
     }
-
+    
     # process builders
-
+    
     foreach my $builder (@{$config->{BUILDERS}}) {
-
+        
         $builder->($self, %ARGS);
-
+        
     }
-
+    
     # initialize prototype
-
+    
     $proto->normalize;
     $proto->apply_filters('pre') if $proto->filtering;
-
+    
     # ready-set-go !!!
-
+    
     return $self;
-
+    
 }
 
 our @ISA    = qw(Exporter);
@@ -276,41 +263,41 @@
 =head1 SYNOPSIS
 
     package MyApp::User;
-
+    
     use Validation::Class;
-
+    
     mixin basic     => {
         required    => 1,
         max_length  => 255,
         filters     => [qw/trim strip/]
-    };
-
+    }; 
+    
     field login     => {
         mixin       => 'basic',
         min_length  => 5
     };
-
+    
     field password  => {
         mixin       => 'basic',
         min_length  => 5,
         min_symbols => 1
     };
-
+    
     package main;
-
+    
     my $user = MyApp::User->new(login => 'admin', password => 'secr3t');
-
+    
     unless ($user->validate('login', 'password')) {
-
+    
         # do something with the errors,
         # e.g. print $user->errors_to_string
-
+    
     }
-
+    
     1;
 
 Validation::Class is a data validation framework and simple object system. It
-allows you to model data and construct objects with focus on structure,
+allows you to model data and construct objects with focus on structure, 
 reusability and data validation. It expects user input errors (without dying),
 validation only occurs when you ask it to. Validation::Class classes are designed
 to ensure consistency and promote reuse of data validation rules.
@@ -367,19 +354,19 @@
 such as L<Moose>, L<Mouse>, L<Moo>, L<Mo>, etc.
 
     package MyApp::User;
-
+    
     use Validate::Class;
-
+    
     attribute 'bothered' => 1;
-
+    
     attribute 'attitude' => sub {
-
-        return $self->bothered ? 1 : 0
-
-    };
-
+        
+        return $self->bothered ? 1 : 0 
+        
+    };
+    
     1;
-
+    
 The attribute keyword takes two arguments, the attribute name and a constant or
 coderef that will be used as its default value.
 
@@ -387,9 +374,9 @@
 
 sub has { goto &attribute }
 sub attribute {
-
+    
     my $package = shift if @_ == 3;
-
+    
     my ($attrs, $default) = @_;
 
     return unless $attrs;
@@ -403,50 +390,50 @@
 
         confess "Error creating accessor '$attr', name has invalid characters"
             unless $attr =~ /^[a-zA-Z_]\w*$/;
-
+        
         my $code ;
-
+        
         if (defined $default) {
-
+            
             $code = sub {
-
+                
                 if (@_ == 1) {
                     return $_[0]->{$attr} if exists $_[0]->{$attr};
                     return $_[0]->{$attr} = ref $default eq 'CODE' ?
                         $default->($_[0]) : $default;
                 }
                 $_[0]->{$attr} = $_[1]; $_[0];
-
+                
             };
-
+            
         }
-
+        
         else {
-
+            
             $code = sub {
-
+                
                 return $_[0]->{$attr} if @_ == 1;
                 $_[0]->{$attr} = $_[1]; $_[0];
-
+                
             };
-
+            
         }
-
+        
         return configure_class_proto $package => sub {
-
+            
             my ($proto) = @_;
-
+            
             my $accessors = $proto->{config}->{ATTRIBUTES} ||= {};
-
+            
             no strict 'refs';
             no warnings 'redefine';
-
+            
             *{"$proto->{package}\::$attr"} = $accessors->{$attr} = $code;
-
+            
         };
 
     }
-
+    
 }
 
 =keyword build
@@ -455,34 +442,34 @@
 in the same way the common BUILD routine is used in modern-day OO systems.
 
     package MyApp::User;
-
+    
     use Validation::Class;
-
+    
     build sub {
-
+        
         my ($self, %args) = @_;
-
+        
         # ... do something
-
-    };
-
+        
+    };
+    
     # die like a Moose
-
+    
     use Carp;
-
+    
     build sub {
-
+        
         my ($self, %args) = @_;
-
+        
         my @attributes = qw();
-
+        
         foreach my $attribute (@attributes) {
-
+            
             confess "Attribute ($attribute) is required"
                 unless $self->$attribute;
-
+            
         }
-
+        
     };
 
 The build keyword takes one argument, a coderef which is passed the instantiated
@@ -492,23 +479,23 @@
 
 sub bld { goto &build }
 sub build {
-
+    
     my $package = shift if @_ == 2;
-
+    
     my ($code) = @_;
-
+    
     return 0 unless ("CODE" eq ref $code);
-
+    
     return configure_class_proto $package => sub {
-
+        
         my ($proto) = @_;
-
+        
         $proto->{config}->{BUILDERS} ||= [];
-
+        
         push @{$proto->{config}->{BUILDERS}}, $code;
-
-    };
-
+        
+    };
+    
 }
 
 =keyword directive
@@ -519,42 +506,42 @@
 packages to be used in all your classes.
 
     package MyApp::Directives;
-
+    
     use Validation::Class;
     use Data::Validate::Email;
-
+    
     directive 'is_email' => sub {
-
+    
         my ($dir, $value, $field, $self) = @_;
-
+        
         my $validator = Data::Validate::Email->new;
-
+        
         unless ($validator->is_email($value)) {
-
+        
             my $handle = $field->{label} || $field->{name};
-
+            
             $field->{errors}->add("$handle must be a valid email address");
-
+            
             return 0;
-
+        
         }
-
+        
         return 1;
-
-    };
-
+    
+    };
+    
     package MyApp::User;
-
+    
     use Validate::Class;
     use MyApp::Directives;
-
+    
     field 'email' => {
         is_email => 1,
         ...
     };
-
+    
     1;
-
+    
 The directive keyword takes two arguments, the name of the directive and a
 coderef which will be used to validate the associated field. The coderef is
 passed four ordered parameters, the value of directive, the value of the
@@ -570,29 +557,29 @@
 
 sub dir { goto &directive }
 sub directive {
-
+    
     my $package = shift if @_ == 3;
-
+    
     my ($name, $data) = @_;
-
+    
     return 0 unless ($name && $data);
-
+    
     return configure_class_proto $package => sub {
-
+        
         my ($proto) = @_;
-
+        
         $proto->{config}->{DIRECTIVES} ||= {};
-
+        
         $proto->{config}->{DIRECTIVES}->{$name} = {
-
+            
             mixin     => 1,
             field     => 1,
             validator => $data
-
+            
         };
-
-    };
-
+        
+    };
+    
 }
 
 =keyword field
@@ -602,16 +589,16 @@
 be passed to your validation class.
 
     package MyApp::User;
-
+    
     use Validation::Class;
-
+    
     field 'login' => {
         required   => 1,
         min_length => 1,
         max_length => 255,
         ...
     };
-
+    
 The field keyword takes two arguments, the field name and a hashref of
 key/values pairs known as directives.
 
@@ -626,17 +613,17 @@
         max_length => 255,
         ...
     };
-
+    
     field 'preference.send_reminders' => {
         required   => 1,
         max_length => 1,
         ...
     };
-
+    
     my $value = $self->login;
-
+    
     $self->login($new_value);
-
+    
     $self->preference_send_reminders;
 
 Protip: Field directives are used to validate scalar and array data. Don't use
@@ -647,70 +634,70 @@
 
 sub fld { goto &field }
 sub field {
-
+    
     my $package = shift if @_ == 3;
-
+    
     my ($name, $data) = @_;
-
+    
     return 0 unless ($name && $data);
-
+    
     confess "Error creating field $name, name is using unconventional naming"
         unless $name =~ /^[a-zA-Z_](([\w\.]+)?\w)$/
         xor    $name =~ /^[a-zA-Z_](([\w\.]+)?\w)\:\d+$/;
-
+    
     return configure_class_proto $package => sub {
-
+        
         my ($proto) = @_;
-
+    
         $proto->{config}->{FIELDS} ||= {};
-
+        
         confess "Error creating accessor $name on $proto->{package}, ".
             "attribute collision" if exists $proto->{config}->{FIELDS}->{$name};
-
+        
         confess "Error creating accessor $name on $proto->{package}, ".
             "method collision" if $proto->{package}->can($name);
-
+        
         $data->{name} = $name;
-
+        
         $proto->{config}->{FIELDS}->{$name} = $data;
-
+        
         no strict 'refs';
-
+        
         my $accessor = $name;
-
+        
         $accessor =~ s/[^a-zA-Z0-9_]/_/g;
-
+        
         my $accessor_routine = sub {
-
+            
             my ($self, $data) = @_;
-
+            
             my $proto  = $self->proto;
             my $fields = $proto->fields;
-
+            
             my $result = undef;
-
+            
             if (defined $data) {
-
+                
                 if ("ARRAY" eq (ref($data) || "ARRAY")) {
-
+                    
                     $proto->params->remove($name) if $proto->params->has($name);
-
+                    
                     $proto->set_params($name => $data);
-
+                    
                 }
-
+                
             }
-
+            
             $result = $proto->get_value($name);
-
+            
             return $result;
-
+            
         };
-
+        
         *{"$proto->{package}\::$accessor"} = $accessor_routine;
-
-    };
-
+        
+    };
+    
 }
 
 =keyword filter
@@ -721,28 +708,28 @@
 in all your classes.
 
     package MyApp::Directives;
-
+    
     use Validation::Class;
-
+    
     filter 'flatten' => sub {
-
+        
         $_[0] =~ s/[\t\r\n]+/ /g;
         $_[0] # return
-
-    };
-
+    
+    };
+    
     package MyApp::User;
-
+    
     use Validate::Class;
     use MyApp::Directives;
-
+    
     field 'description' => {
         filters => ['trim', 'flatten'],
         ...
     };
-
+    
     1;
-
+    
 The filter keyword takes two arguments, the name of the filter and a
 coderef which will be used to filter the value the associated field. The coderef
 is passed the value of the field and that value MUST be operated on directly.
@@ -752,23 +739,23 @@
 
 sub flt { goto &filter }
 sub filter {
-
+    
     my $package = shift if @_ == 3;
-
+    
     my ($name, $data) = @_;
-
+    
     return 0 unless ($name && $data);
-
+    
     return configure_class_proto $package => sub {
-
+        
         my ($proto) = @_;
-
+        
         $proto->{config}->{FILTERS} ||= {};
-
+        
         $proto->{config}->{FILTERS}->{$name} = $data;
-
-    };
-
+        
+    };
+    
 }
 
 =keyword load
@@ -784,17 +771,17 @@
 refactored using traditional inheritance. 
 
     package MyApp;
-
+    
     use Validation::Class;
-
+    
     # load stuff (extend MyApp)
-
+    
     load {
-
+        
         # run package commands
-
-    };
-
+        
+    };
+    
     1;
 
 The C<load.classes> option, can be a constant or arrayref and uses L<Module::Find>
@@ -806,29 +793,29 @@
 constants.
 
     package MyApp;
-
+    
     use Validation::Class;
-
+    
     # load all child classes
-
+    
     load {
         classes => [
             __PACKAGE__
         ]
     };
-
+    
     package main;
-
+    
     my $app = MyApp->new;
-
+    
     my $rel = $app->class('relative'); # new MyApp::Relative object
-
+    
     my $rel = $app->class('data_source'); # MyApp::DataSource
     my $rel = $app->class('datasource-first'); # MyApp::Datasource::First
-
+    
     1;
 
-The C<load.plugins> option is used to load plugins that support Validation::Class.
+The C<load.plugins> option is used to load plugins that support Validation::Class. 
 A Validation::Class plugin is little more than a class that implements a "new"
 method that extends the associated validation class object. As usual, an official
 Validation::Class plugin can be referred to using shorthand while custom plugins
@@ -837,249 +824,249 @@
 constant or an arrayref of constants.
 
     package MyVal;
-
+    
     use Validation::Class;
-
+    
     load {
         plugins => [
             'CPANPlugin', # Validation::Class::Plugin::CPANPlugin
             '+MyVal::Plugin'
         ]
     };
-
+    
     1;
-
+    
 The C<load.roles> option is used to load and inherit functionality from child
 classes, these classes should be used and thought-of as roles. Any validation
 class can be used as a role with this option. This option accepts a constant or
 an arrayref of constants.
 
     package MyVal::User;
-
+    
     use Validation::Class;
-
+    
     load {
         roles => [
             'MyVal::Person'
         ]
     };
-
+    
     1;
 
 Purely for the sake of aesthetics we have designed an alternate syntax for
 executing load/set commands, the syntax is as follows:
 
     package MyVal::User;
-
+    
     use Validation::Class;
-
+    
     load roles => ['MyVal::Person'];
     load classes => [__PACKAGE__];
     load plugins => [
         'CPANPlugin', # Validation::Class::Plugin::CPANPlugin
         '+MyVal::Plugin'
-    ];
+    ];    
 
 =cut
 
 sub set { goto &load }
 sub load {
-
+    
     my $package;
     my $data;
-
+    
     # handle different types of invocations
-
+    
     # 1   - load({})
     # 2+  - load(a => b)
     # 2+  - package->load({})
     # 3+  - package->load(a => b)
-
+    
     # --
-
+    
     # load({})
-
+    
     if (@_ == 1) {
-
+        
         if ("HASH" eq ref $_[0]) {
-
+            
             $data = shift;
-
+            
         }
-
+        
     }
-
+    
     # load(a => b)
     # package->load({})
-
+    
     elsif (@_ == 2) {
-
+        
         if ("HASH" eq ref $_[-1]) {
-
+            
             $package = shift;
             $data    = shift;
-
+            
         }
-
+        
         else {
-
+            
             $data = {@_};
-
+            
         }
-
+        
     }
-
+    
     # load(a => b)
     # package->load(a => b)
-
+    
     elsif (@_ >= 3) {
-
+        
         if (@_ % 2) {
-
+            
             $package = shift;
             $data    = {@_};
-
+            
         }
-
+        
         else {
-
+            
             $data = {@_};
-
+            
         }
-
+        
     }
-
+    
     return configure_class_proto $package => sub {
-
+        
         my ($proto) = @_;
-
+        
         my $name = $proto->{package};
-
+        
         $proto->{config}->{BUILDERS} ||= [];
-
+        
         if ($data->{classes}) {
-
+            
             my @parents ;
-
+            
             if (! ref $data->{classes} && $data->{classes} == 1) {
-
+                
                 push @parents, $name;
-
+                
             }
-
+            
             else {
-
+            
                 push @parents, "ARRAY" eq ref $data->{classes} ?
                     @{$data->{classes}} : $data->{classes};
-
+            
             }
-
+            
             foreach my $parent (@parents) {
-
+                
                 # load class children and create relationship map (hash)
-
+                
                 foreach my $child (findallmod $parent) {
-
+                
                     my $nickname  = $child;
                        $nickname  =~ s/^$parent\:://;
-
+                    
                     $proto->{config}->{RELATIVES} ||= {};
                     $proto->{config}->{RELATIVES}->{$nickname} = $child;
-
+                
                 }
-
+                
             }
-
+            
         }
-
+        
         if ($data->{plugins}) {
-
+            
             my @plugins ;
-
+            
             push @plugins, "ARRAY" eq ref $data->{plugins} ?
                 @{$data->{plugins}} : $data->{plugins};
-
+            
             foreach my $plugin (@plugins) {
-
+        
                 if ($plugin !~ /^\+/) {
-
+            
                     $plugin = "Validation::Class::Plugin::$plugin";
-
+            
                 }
-
+                
                 $plugin =~ s/^\+//;
-
+                
                 eval { use_module $plugin };
-
+                
             }
-
+            
             $proto->{config}->{PLUGINS}->{$_} = undef for @plugins;
-
+            
         }
-
+        
         # attach roles
-
+        
         if (grep { $data->{$_} } qw/base bases role roles/) {
-
+            
             my @roles ;
-
+            
             my $alias =
                 $data->{base}  || $data->{role} ||
                 $data->{roles} || $data->{bases}; # backwards compat
-
+            
             if ($alias) {
-
+                
                 push @roles, "ARRAY" eq ref $alias ?
                     @{$alias} : $alias;
-
+                
             }
-
+            
             if (@roles) {
-
+                
                 foreach my $role (@roles) {
-
+                    
                     eval { use_module $role };
-
+                    
                     no strict 'refs';
-
+                    
                     my @routines = grep { defined &{"$role\::$_"} }
                         keys %{"$role\::"};
-
+                    
                     if (@routines) {
-
+                        
                         # copy methods
-
+                        
                         foreach my $routine (@routines) {
-
+                            
                             eval {
-
+                            
                                 *{"$proto->{package}\::$routine"} =
                                 *{"$role\::$routine"}
-
+                            
                             } unless $proto->{package}->can($routine);
-
+                            
                         }
-
+                        
                         my $role_proto = return_class_proto $role;
-
+                        
                         $proto->{config}       ||= {}; # good measure
                         $role_proto->{config}  ||= {}; # good measure
-
+                        
                         # merge configs
-
+                        
                         $proto->{config} =
                             merge $proto->{config}, $role_proto->{config};
-
+                        
                     }
-
+                    
                 }
-
+                
             }
-
+            
         }
-
-    };
-
+        
+    };
+    
 }
 
 =keyword method
@@ -1090,37 +1077,37 @@
 to proceed.
 
     package MyApp::User;
-
+    
     use Validation::Class;
-
+    
     method 'register' => {
-
+    
         input  => ['name', '+email', 'login', '+password'],
         output => ['+id'], # optional output validation, dies on failure
         using  => sub {
-
+        
             my ($self, @args) = @_;
-
+            
             # .... do something registrationy
-
+            
             $self->id(...); # set the ID field for output validation
-
+            
             return $self;
-
+        
         }
-
-    };
-
+    
+    };
+    
     package main;
-
+    
     my $user = MyApp::User->new(params => $params);
-
+    
     if ($user->register) {
         ...
     }
-
+    
     1;
-
+    
 The method keyword takes two arguments, the name of the method to be created
 and a hashref of required key/value pairs. The hashref must have an "input"
 variable whose value is either an arrayref of fields to be validated,
@@ -1147,116 +1134,116 @@
 sub method {
 
     my $package = shift if @_ == 3;
-
+    
     my ($name, $data) = @_;
 
     return 0 unless ($name && $data);
-
+    
     return configure_class_proto $package => sub {
-
+        
         my ($proto) = @_;
-
+        
         $proto->{config}->{METHODS}    ||= {};
         $proto->{config}->{ATTRIBUTES} ||= {};
-
+        
         confess "Error creating method $name on $proto->{package}, ".
             "collides with attribute $name"
                 if exists $proto->{config}->{ATTRIBUTES}->{$name};
-
+        
         confess "Error creating method $name on $proto->{package}, ".
             "collides with method $name"
                 if $proto->{package}->can($name);
-
+        
         # create method
-
+        
         confess "Error creating method $name, requires 'input' and 'using' options"
             unless $data->{input} && $data->{using};
-
+        
         $proto->{config}->{METHODS}->{$name} = $data;
-
+        
         no strict 'refs';
-
+        
         *{"$proto->{package}\::$name"} = sub {
-
+            
             my $self  = shift;
             my @args  = @_;
-
+            
             my $validator;
-
+            
             my $input  = $data->{'input'};
             my $using  = $data->{'using'};
             my $output = $data->{'output'};
-
+            
             if ($input) {
-
+            
                 $validator = "ARRAY" eq ref $input ?
-
+                    
                     # validate fields
                     sub { $self->validate(@{$input}) } :
-
+                    
                     # validate profile
                     sub { $self->validate_profile($input, @args) } ;
-
+            
             }
-
+            
             if ($using) {
-
+                
                 if ("CODE" eq ref $using) {
-
+                    
                     my $error = "Method $name failed to validate";
-
+                        
                     # run input validation
                     if ("CODE" eq ref $validator) {
-
+                        
                         unless ($validator->(@args)) {
-
+                        
                             unshift @{$self->errors}, $error
                                 if $self->report_failure;
-
+                            
                             confess $error. " input, ". $self->errors_to_string
                                 if ! $self->ignore_failure;
-
+                            
                             return 0;
-
+                            
                         }
-
+                        
                     }
-
+                    
                     # execute routine
                     my $return = $data->{using}->($self, @args);
-
+                    
                     # run output validation
                     if ($output) {
-
+                        
                         $validator = "ARRAY" eq ref $output ?
-
+                            
                             # validate fields
                             sub { $self->validate(@{$output}) } :
-
+                            
                             # validate profile
                             sub { $self->validate_profile($output, @args) } ;
-
+                        
                         confess $error. " output, ". $self->errors_to_string
                             unless $validator->(@args);
-
+                        
                     }
-
+                    
                     return $return;
-
+                    
                 }
-
+                
                 else {
-
+                    
                     confess "Error executing $name, no associated coderef";
-
+                    
                 }
-
+                
             }
-
+            
             return 0;
-
+            
         };
-
+        
     };
 
 }
@@ -1268,22 +1255,22 @@
 first so existing field directives will override the mixed-in directives.
 
     package MyApp::User;
-
+    
     use Validation::Class;
-
+    
     mixin 'constrain' => {
         required   => 1,
         min_length => 1,
         max_length => 255,
         ...
     };
-
+    
     # e.g.
     field 'login' => {
         mixin => 'constrain',
         ...
     };
-
+    
 The mixin keyword takes two arguments, the mixin name and a hashref of key/values
 pairs known as directives.
 
@@ -1291,21 +1278,21 @@
 
 sub mxn { goto &mixin }
 sub mixin {
-
+    
     my $package = shift if @_ == 3;
 
     my ($name, $data) = @_;
-
+    
     return 0 unless ($name && $data);
 
     return configure_class_proto $package => sub {
-
+        
         my $proto = shift;
-
+        
         $proto->{config}->{MIXINS} ||= {};
-
+        
         $proto->{config}->{MIXINS}->{$name} = $data;
-
+        
     };
 
 }
@@ -1318,21 +1305,21 @@
 instantiation process.
 
     package MyApp;
-
+    
     use Validation::Class;
-
+    
     # optionally
-
+    
     build sub {
-
+        
         my ($self, @args) = @_; # is instantiated
-
-    };
-
+        
+    };
+    
     package main;
-
+    
     my $app = MyApp->new;
-
+    
     ...
 
 =cut
@@ -1340,13 +1327,13 @@
 sub new {
 
     my $class = shift;
-
+    
     my $proto = return_class_proto $class;
-
+    
     my $self  = bless {},  $class;
-
+    
     initialize_validator $self, @_;
-
+    
     return $self;
 
 }
@@ -1360,55 +1347,55 @@
 constructs.
 
     package MyApp::User::Input;
-
+    
     use MyApp::User; # a Moose class
-
+    
     use Validation::Class;
-
+    
     field login => {
         required => 1,
     };
-
+    
     field password => {
         required => 1,
     };
-
+    
     object _build_user => {
-
+        
         type => 'MyApp::User',
-
+        
         # init => 'new', # defaults to new
         # args => [qw/login password/], # defaults to all fields
         # list => 'hash' # defaults to list
-
-    };
-
+    
+    };
+    
     package main;
-
+    
     my $user_input = MyApp::User::Input->new(params => $params);
-
+    
     if ($user_input->validate('login', 'password')) {
-
+        
         my $user = $user_input->_build_user;
-
+        
         # ...
-
+        
     }
-
+    
 The object keyword takes two arguments, an object builder name and a hashref
 of key/value pairs which are used to instruct the builder on how to construct
 the object. The supplied hashref should be configured as follows:
 
     # class to construct
     type => 'ClassName',
-
+    
     # optional: constructor name (defaults to new)
     init => 'new',
-
+    
     # optional: arrayref of field names or a coderef which returns arguments for
     # the constructor (defaults to all fields)
     args => sub {}
-
+    
     # optional: if supplying an arrayref of fields to the args option, this
     # option determines how the parameters will be supplied to the constructor,
     # valid options are 'hash' or 'list' (defaults to list)
@@ -1420,93 +1407,93 @@
 sub object {
 
     my $package = shift if @_ == 3;
-
+    
     my ($name, $data) = @_;
 
     return 0 unless ($name && $data);
-
+    
     return configure_class_proto $package => sub {
-
+        
         my ($proto) = @_;
-
+        
         $proto->{config}->{OBJECTS}    ||= {};
         $proto->{config}->{ATTRIBUTES} ||= {};
-
+        
         confess "Error creating method $name on $proto->{package}, ".
             "collides with attribute $name"
                 if exists $proto->{config}->{ATTRIBUTES}->{$name};
-
+        
         confess "Error creating method $name on $proto->{package}, ".
             "collides with method $name"
                 if $proto->{package}->can($name);
-
+        
         # create method
-
+        
         confess "Error creating method $name, requires a 'type' option"
             unless $data->{type};
-
+        
         $proto->{config}->{OBJECTS}->{$name} = $data;
-
+        
         no strict 'refs';
-
+        
         *{"$proto->{package}\::$name"} = sub {
-
+            
             my $self  = shift;
             my @args  = @_;
-
+            
             my $validator;
-
+            
             my $type = $data->{'type'};
             my $args = $data->{'args'};
             my $init = $data->{'init'} ||= 'new';
             my $list = $data->{'list'} ||= 'list';
-
+            
             my @params = ();
-
+            
             if ("CODE" eq ref $args) {
-
+                
                 @params = ($args->($self));
-
+                
             }
-
+            
             else {
-
+                
                 my $params = {};
-
+                
                 my $fields = "ARRAY" eq ref $args ? $args :
                     [$proto->fields->keys]
                 ;
-
+                
                 foreach my $field (@{$fields}) {
-
+                    
                     $params->{$field} = $proto->get_value($field);
-
+                    
                 }
-
+                
                 if ($list eq 'hash') {
-
+                    
                     push @params, $params;
-
+                    
                 }
-
+                
                 else {
-
+                    
                     push @params, %{$params};
-
+                    
                 }
-
+                
             }
-
+            
             if (my $instance = $type->$init(@params)) {
-
+                
                 return $instance;
-
+                
             }
-
+            
             return 0;
-
+            
         };
-
+        
     };
 
 }
@@ -1515,18 +1502,18 @@
 
 The profile keyword (or pro) stores a validation profile (coderef) which as in
 the traditional use of the term is a sequence of validation routines that validate
-data relevant to a specific action.
+data relevant to a specific action. 
 
     package MyApp::User;
-
+    
     use Validation::Class;
-
+    
     profile 'signup' => sub {
-
+        
         my ($self, @args) = @_;
-
+        
         # ... do other stuff
-
+        
         return $self->validate(qw(
             +name
             +email
@@ -1535,19 +1522,19 @@
             +password
             +password_confirmation
         ));
-
-    };
-
+        
+    };
+    
     package main;
-
+    
     my $user = MyApp::User->new(params => $params);
-
+    
     unless ($user->validate_profile('signup')) {
-
+    
         die $user->errors_to_string;
-
+    
     }
-
+    
 The profile keyword takes two arguments, a profile name and coderef which will
 be used to execute a sequence of actions for validation purposes.
 
@@ -1557,19 +1544,19 @@
 sub profile {
 
     my $package = shift if @_ == 3;
-
+    
     my ($name, $data) = @_;
 
     return 0 unless ($name && "CODE" eq ref $data);
-
+    
     return configure_class_proto $package => sub {
-
+        
         my ($proto) = @_;
-
+        
         $proto->{config}->{PROFILES} ||= {};
-
+        
         $proto->{config}->{PROFILES}->{$name} = $data;
-
+        
     };
 
 }
@@ -1582,26 +1569,26 @@
 this method directly, see L<Validation::Class/"THE PROTOTYPE CLASS">.
 
     package MyApp;
-
+    
     use Validation::Class;
-
+    
     package main;
-
+    
     my $app = MyApp->new;
-
+    
     my $prototype = $app->prototype;
-
+    
     ...
 
 =cut
 
 sub proto { goto &prototype }
 sub prototype {
-
+    
     my ($self) = pop @_;
-
+    
     return_class_proto ref $self || $self;
-
+    
 }
 
 =head1 THE PROTOTYPE CLASS
@@ -1615,19 +1602,19 @@
 All derived classes will have a prototype-class attached to it which does all
 the heavy lifting (regarding validation and error handling). The prototype
 injects a few proxy methods into your class which are basically aliases to your
-prototype class methods, however it is possible to access the prototype directly
+prototype class methods, however it is possible to access the prototype directly 
 using the proto/prototype methods.
 
 
     package MyApp::User;
-
+    
     use Validation::Class;
-
+    
     package main;
-
+    
     my $user  = MyApp::User->new;
     my $proto = $user->prototype;
-
+    
     $proto->error_count # same as calling $self->error_count
 
 
@@ -1643,63 +1630,63 @@
 on Moose, the approach is the same regardless of the existing system):
 
     # USING MOOSE AS YOUR PRIMARY OO SYSTEM
-
+    
     package MyApp;
-
+    
     use Moose;
     use Validation::Class '!has'; # in cooperative mode, dont export has()
-
+    
     # you must run initialization routines yourself ...
     # specifying it in a BUILD routine will run it automatically
-
+    
     sub BUILD {
-
+        
         my ($self, $args) = @_;
-
+        
         $self->initialize_validator(
             params => $args->{params}
         );
-
+        
     }
-
+    
     field login     => {
         min_length  => 5
         max_length  => 50
     };
-
+    
     field password  => {
         min_length  => 8,
         min_symbols => 1
         max_length  => 50
     };
-
+    
     # USING MOOSE AS YOUR SECONDARY/BACKUP OO SYSTEM
-
+    
     package MyApp;
-
+    
     use Validation::Class '!has'; # avoids has() keyword clash
     use Moose;
-
+    
     field login     => {
         min_length  => 5
         max_length  => 50
     };
-
+    
     field password  => {
         min_length  => 8,
         min_symbols => 1
         max_length  => 50
     };
-
+    
     has database => (
         is  => 'rw',
         isa => 'DBI::db',
         ...
     );
-
+    
     1;
 
-This cooperation works by simply detecting the existence of a method named C<new>,
+This cooperation works by simply detecting the existence of a method named C<new>, 
 the name traditionally reserved for a class constructor which if detected signals
 Validation::Class to install a method named C<initialize> as opposed to installing
 its own constructor. The installed method, C<initialize>, encapsulates the
@@ -1711,195 +1698,195 @@
 exists, either way, the installed method should be called before executing
 methods on the class.
 
-As previously stated, Validation::Class injects a few proxy methods into your
-class which are basically aliases to your prototype class methods. You can
-find additional information on the prototype class and its method at
-L<Validation::Class::Prototype>. The following is a list of *proxy* methods,
-methods which are injected into your class as shorthand to methods defined in
+As previously stated, Validation::Class injects a few proxy methods into your 
+class which are basically aliases to your prototype class methods. You can 
+find additional information on the prototype class and its method at 
+L<Validation::Class::Prototype>. The following is a list of *proxy* methods, 
+methods which are injected into your class as shorthand to methods defined in 
 the prototype class (these methods are overridden):
 
 =head2 class
 
     $self->class;
-
+ 
 See L<Validation::Class::Prototype/class> for full documentation.
 
 =head2 clear_queue
 
     $self->clear_queue;
-
+ 
 See L<Validation::Class::Prototype/clear_queue> for full documentation.
 
 =head2 error_count
 
     $self->error_count;
-
+ 
 See L<Validation::Class::Prototype/error_count> for full documentation.
 
 =head2 error_fields
 
     $self->error_fields;
-
+ 
 See L<Validation::Class::Prototype/error_fields> for full documentation.
 
 =head2 errors
 
     $self->errors;
-
+ 
 See L<Validation::Class::Prototype/errors> for full documentation.
 
 head2 errors_to_string
 
     $self->errors_to_string;
-
-See L<Validation::Class::Prototype/errors_to_string> for full
+ 
+See L<Validation::Class::Prototype/errors_to_string> for full 
 documentation.
 
 =head2 get_errors
 
     $self->get_errors;
-
+ 
 See L<Validation::Class::Prototype/get_errors> for full documentation.
 
 =head2 get_fields
 
     $self->get_fields;
-
+ 
 See L<Validation::Class::Prototype/get_fields> for full documentation.
 
 =head2 get_params
 
     $self->get_params;
-
+ 
 See L<Validation::Class::Prototype/get_params> for full documentation.
 
 =head2 fields
 
     $self->fields;
-
+ 
 See L<Validation::Class::Prototype/fields> for full documentation.
 
 =head2 filtering
 
     $self->filtering;
-
+ 
 See L<Validation::Class::Prototype/filtering> for full documentation.
 
 =head2 ignore_failure
 
     $self->ignore_failure;
-
-See L<Validation::Class::Prototype/ignore_failure> for full
+ 
+See L<Validation::Class::Prototype/ignore_failure> for full 
 documentation.
 
 =head2 ignore_unknown
 
     $self->ignore_unknown;
-
-See L<Validation::Class::Prototype/ignore_unknown> for full
+ 
+See L<Validation::Class::Prototype/ignore_unknown> for full 
 documentation.
 
 =head2 param
 
     $self->param;
-
+ 
 See L<Validation::Class::Prototype/param> for full documentation.
 
 =head2 params
 
     $self->params;
-
+ 
 See L<Validation::Class::Prototype/params> for full documentation.
 
 =head2 plugin
 
     $self->plugin;
-
+ 
 See L<Validation::Class::Prototype/plugin> for full documentation.
 
 =head2 queue
 
     $self->queue;
-
+ 
 See L<Validation::Class::Prototype/queue> for full documentation.
 
 =head2 report_failure
 
     $self->report_failure;
-
-See L<Validation::Class::Prototype/report_failure> for full
+ 
+See L<Validation::Class::Prototype/report_failure> for full 
 documentation.
 
 =head2 report_unknown
 
     $self->report_unknown;
-
+ 
 See L<Validation::Class::Prototype/report_unknown> for full documentation.
 
 =head2 reset_errors
 
     $self->reset_errors;
-
+ 
 See L<Validation::Class::Prototype/reset_errors> for full documentation.
 
 =head2 reset_fields
 
     $self->reset_fields;
-
+ 
 See L<Validation::Class::Prototype/reset_fields> for full documentation.
 
 =head2 reset_params
 
     $self->reset_params;
-
+ 
 See L<Validation::Class::Prototype/reset_params> for full documentation.
 
 =head2 set_errors
 
     $self->set_errors;
-
+ 
 See L<Validation::Class::Prototype/set_errors> for full documentation.
 
 =head2 set_fields
 
     $self->set_fields;
-
+ 
 See L<Validation::Class::Prototype/set_fields> for full documentation.
 
 =head2 set_params
 
     $self->set_params;
-
+ 
 See L<Validation::Class::Prototype/set_params> for full documentation.
 
 =head2 set_method
 
     $self->set_method;
-
+ 
 See L<Validation::Class::Prototype/set_method> for full documentation.
 
 =head2 stash
 
     $self->stash;
-
+ 
 See L<Validation::Class::Prototype/stash> for full documentation.
 
 =head2 validate
 
     $self->validate;
-
+ 
 See L<Validation::Class::Prototype/validate> for full documentation.
 
 =head2 validate_method
 
     $self->validate_method;
-
+ 
 See L<Validation::Class::Prototype/validate_method> for full documentation.
 
 =head2 validate_profile
 
     $self->validate_profile;
-
+ 
 See L<Validation::Class::Prototype/validate_profile> for full documentation.
 
 =head1 EXTENDING VALIDATION::CLASS
@@ -1910,23 +1897,23 @@
 =cut
 
 =head2 before
-
+ 
  before foo => sub { ... };
-
+ 
 See L<< Class::Method::Modifiers/before method(s) => sub { ... } >> for full
 documentation.
-
+ 
 =head2 around
-
+ 
  around foo => sub { ... };
-
+ 
 See L<< Class::Method::Modifiers/around method(s) => sub { ... } >> for full
 documentation.
-
+ 
 =head2 after
-
+ 
  after foo => sub { ... };
-
+ 
 See L<< Class::Method::Modifiers/after method(s) => sub { ... } >> for full
 documentation.
 
@@ -1934,7 +1921,7 @@
 
 =head1 SEE ALSO
 
-Additionally you may want to look elsewhere for your data validation needs so
+Additionally you may want to look elsewhere for your data validation needs so 
 the following is a list of recommended validation libraries/frameworks you
 might do well to look into. L<Validate::Tiny> is nice for simple use-cases, it
 has virtually no dependencies and solid test coverage. L<Data::Verifier> is a
