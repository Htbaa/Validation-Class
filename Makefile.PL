
use strict;
use warnings;



use ExtUtils::MakeMaker 6.30;



my %WriteMakefileArgs = (
  "ABSTRACT" => "Self-Validating Object System and Data Validation Framework",
  "AUTHOR" => "Al Newkirk <anewkirk\@ana.io>",
  "BUILD_REQUIRES" => {},
  "CONFIGURE_REQUIRES" => {
    "ExtUtils::MakeMaker" => "6.30"
  },
  "DISTNAME" => "Validation-Class",
  "EXE_FILES" => [],
  "LICENSE" => "perl",
  "NAME" => "Validation::Class",
  "PREREQ_PM" => {
    "Carp" => 0,
    "Class::Forward" => 0,
    "Hash::Flatten" => 0,
    "Hash::Merge" => 0,
    "Module::Find" => 0,
    "Module::Runtime" => 0,
    "utf8" => 0
  },
<<<<<<< HEAD
  "VERSION" => "7.831",
=======
  "VERSION" => "7.84",
>>>>>>> 504ff513
  "test" => {
    "TESTS" => "t/*.t t/regression/*.t t/regression/filters/*.t t/regression/validators/*.t"
  }
);


unless ( eval { ExtUtils::MakeMaker->VERSION(6.56) } ) {
  my $br = delete $WriteMakefileArgs{BUILD_REQUIRES};
  my $pp = $WriteMakefileArgs{PREREQ_PM};
  for my $mod ( keys %$br ) {
    if ( exists $pp->{$mod} ) {
      $pp->{$mod} = $br->{$mod} if $br->{$mod} > $pp->{$mod};
    }
    else {
      $pp->{$mod} = $br->{$mod};
    }
  }
}

delete $WriteMakefileArgs{CONFIGURE_REQUIRES}
  unless eval { ExtUtils::MakeMaker->VERSION(6.52) };

WriteMakefile(%WriteMakefileArgs);


<|MERGE_RESOLUTION|>--- conflicted
+++ resolved
@@ -21,18 +21,14 @@
   "NAME" => "Validation::Class",
   "PREREQ_PM" => {
     "Carp" => 0,
-    "Class::Forward" => 0,
+    "Class::Forward" => "0.04",
     "Hash::Flatten" => 0,
     "Hash::Merge" => 0,
     "Module::Find" => 0,
     "Module::Runtime" => 0,
     "utf8" => 0
   },
-<<<<<<< HEAD
-  "VERSION" => "7.831",
-=======
   "VERSION" => "7.84",
->>>>>>> 504ff513
   "test" => {
     "TESTS" => "t/*.t t/regression/*.t t/regression/filters/*.t t/regression/validators/*.t"
   }
